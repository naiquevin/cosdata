--- conflicted
+++ resolved
@@ -53,7 +53,7 @@
     fn fmt(&self, f: &mut fmt::Formatter<'_>) -> fmt::Result {
         match self {
             FileIndex::Valid { offset, version } => {
-                write!(f, "FileIndex(offset: {}, version: {})", offset, version)
+                write!(f, "FileIndex(offset: {}, version: {})", offset.0, version.0)
             }
             FileIndex::Invalid => write!(f, "FileIndex(Invalid)"),
         }
@@ -67,18 +67,12 @@
     type Id = LazyItemId;
 
     fn get_id(&self) -> Self::Id {
-<<<<<<< HEAD
-        if let LazyItem::Valid { data, offset, .. } = self {
-            if let Some(offset) = offset.clone().get().clone() {
-                return LazyItemId::Persist(offset.0);
-=======
         if let LazyItem::Valid {
             data, file_index, ..
         } = self
         {
             if let Some(offset) = file_index.clone().get().clone() {
                 return LazyItemId::Persist(offset);
->>>>>>> 0a9e57bd
             }
 
             if let Some(data) = data {
@@ -152,7 +146,7 @@
         if let Self::Valid { version_id, .. } = self {
             *version_id
         } else {
-            0
+            VersionId(0)
         }
     }
 }
@@ -301,7 +295,12 @@
                     *version_id,
                 )
             } else {
-                (ArcShift::new(None), 0, Arc::new(AtomicBool::new(true)), 0)
+                (
+                    ArcShift::new(None),
+                    0,
+                    Arc::new(AtomicBool::new(true)),
+                    VersionId(0),
+                )
             };
 
             LazyItem::Valid {
@@ -333,7 +332,7 @@
                     *version_id,
                 )
             } else {
-                (None, 0, Arc::new(AtomicBool::new(true)), 0)
+                (None, 0, Arc::new(AtomicBool::new(true)), VersionId(0))
             };
 
             LazyItem::Valid {
