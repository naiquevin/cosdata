use crate::distance::DistanceError;
use crate::distance::{
    cosine::CosineDistance, dotproduct::DotProductDistance, euclidean::EuclideanDistance,
    hamming::HammingDistance, DistanceFunction,
};
use crate::models::common::*;
use crate::models::identity_collections::*;
use crate::models::lazy_load::*;
use crate::models::versioning::VersionHash;
use crate::quantization::product::ProductQuantization;
use crate::quantization::scalar::ScalarQuantization;
use crate::quantization::{Quantization, StorageType};
use crate::storage::Storage;
use arcshift::ArcShift;
use dashmap::DashMap;
use lmdb::{Database, Environment};
use serde::{Deserialize, Serialize};
use std::fmt;
use std::fs::*;
use std::hash::{DefaultHasher, Hash, Hasher};
use std::path::Path;
use std::sync::{
    atomic::{AtomicBool, Ordering},
    Arc, OnceLock,
};

#[derive(Debug, Clone)]
pub struct HNSWLevel(pub u8);
#[derive(Debug, Copy, Clone, Serialize, Deserialize, PartialEq, Eq, Hash)]
pub struct FileOffset(pub u32);

#[derive(Debug, Copy, Clone, Serialize, Deserialize)]
pub struct BytesToRead(pub u32);

#[derive(Debug, Copy, Clone)]
pub struct VersionId(pub u16);
pub type CosineSimilarity = f32;

pub type Item<T> = ArcShift<T>;

#[derive(Clone)]
pub struct Neighbour {
    pub node: LazyItem<MergedNode>,
    pub cosine_similarity: CosineSimilarity,
}

impl Identifiable for Neighbour {
    type Id = LazyItemId;

    fn get_id(&self) -> Self::Id {
        self.node.get_id()
    }
}

impl Identifiable for MergedNode {
    type Id = u64;

    fn get_id(&self) -> Self::Id {
        let mut prop_ref = self.prop.clone();
        let prop = prop_ref.get();
        let mut hasher = DefaultHasher::new();
        prop.hash(&mut hasher);
        hasher.finish()
    }
}

pub type PropPersistRef = (FileOffset, BytesToRead);
pub type NodeFileRef = FileOffset;

#[derive(Debug, Clone, Serialize, Deserialize)]
pub struct NodeProp {
    pub id: VectorId,
    pub value: Arc<Storage>,
    pub location: Option<PropPersistRef>,
}

impl Hash for NodeProp {
    fn hash<H>(&self, state: &mut H)
    where
        H: Hasher,
    {
        self.id.hash(state);
    }
}

#[derive(Debug, Clone, Hash)]
pub enum PropState {
    Ready(Arc<NodeProp>),
    Pending(PropPersistRef),
}

#[derive(
    Debug,
    Clone,
    PartialEq,
    Eq,
    Hash,
    Serialize,
    Deserialize,
    rkyv::Archive,
    rkyv::Serialize,
    rkyv::Deserialize,
)]
pub enum VectorId {
    Str(String),
    Int(i32),
}

#[derive(Clone)]
pub struct MergedNode {
    pub version_id: VersionId,
    pub hnsw_level: HNSWLevel,
    pub prop: Item<PropState>,
    pub neighbors: EagerLazyItemSet<MergedNode, f32>,
    pub parent: LazyItemRef<MergedNode>,
    pub child: LazyItemRef<MergedNode>,
    pub versions: LazyItemMap<MergedNode>,
    pub persist_flag: Arc<AtomicBool>,
}

#[derive(Debug)]
pub enum DistanceMetric {
    Cosine,
    Euclidean,
    Hamming,
    DotProduct,
}

impl DistanceFunction for DistanceMetric {
    fn calculate(&self, x: &Storage, y: &Storage) -> Result<f32, DistanceError> {
        match self {
            Self::Cosine => CosineDistance.calculate(x, y),
            Self::Euclidean => EuclideanDistance.calculate(x, y),
            Self::Hamming => HammingDistance.calculate(x, y),
            Self::DotProduct => DotProductDistance.calculate(x, y),
        }
    }
}

#[derive(Debug)]
pub enum QuantizationMetric {
    Scalar,
    Product(ProductQuantization),
}

impl Quantization for QuantizationMetric {
    fn quantize(&self, vector: &[f32], storage_type: StorageType) -> Storage {
        match self {
            Self::Scalar => ScalarQuantization.quantize(vector, storage_type),
            Self::Product(product) => product.quantize(vector, storage_type),
        }
    }

    fn train(
        &mut self,
        vectors: &[Vec<f32>],
    ) -> Result<(), crate::quantization::QuantizationError> {
        match self {
            Self::Scalar => ScalarQuantization.train(vectors),
            Self::Product(product) => product.train(vectors),
        }
    }
}

impl MergedNode {
    pub fn new(version_id: VersionId, hnsw_level: HNSWLevel) -> Self {
        MergedNode {
            version_id,
            hnsw_level,
<<<<<<< HEAD
            prop: Arc::new(RwLock::new(PropState::Pending((
                FileOffset(0),
                BytesToRead(0),
            )))),
            neighbors: LazyItems::new(),
            parent: None,
            child: None,
            versions: LazyItems::new(),
            persist_flag: Arc::new(RwLock::new(true)),
=======
            prop: Item::new(PropState::Pending((0, 0))),
            neighbors: EagerLazyItemSet::new(),
            parent: LazyItemRef::new_invalid(),
            child: LazyItemRef::new_invalid(),
            versions: LazyItemMap::new(),
            persist_flag: Arc::new(AtomicBool::new(true)),
>>>>>>> 1223f325
        }
    }

    pub fn add_ready_neighbor(&self, neighbor: LazyItem<MergedNode>, cosine_similarity: f32) {
        self.neighbors
            .insert(EagerLazyItem(cosine_similarity, neighbor));
    }

    pub fn set_parent(&self, parent: LazyItem<MergedNode>) {
        let mut arc = self.parent.item.clone();
        arc.update(parent);
    }

    pub fn set_child(&self, child: LazyItem<MergedNode>) {
        let mut arc = self.child.item.clone();
        arc.update(child);
    }

    pub fn add_ready_neighbors(&self, neighbors_list: Vec<(LazyItem<MergedNode>, f32)>) {
        for (neighbor, cosine_similarity) in neighbors_list {
            self.add_ready_neighbor(neighbor, cosine_similarity);
        }
    }

    pub fn get_neighbors(&self) -> EagerLazyItemSet<MergedNode, f32> {
        self.neighbors.clone()
    }

    // pub fn set_neighbors(&self, new_neighbors: IdentitySet<EagerLazyItem<MergedNode, f32>>) {
    //     let mut arc = self.neighbors.items.clone();
    //     arc.update(new_neighbors);
    // }

    pub fn add_version(&self, version: Item<MergedNode>) {
        let lazy_item = LazyItem::from_item(version);
        // TODO: look at the id
        self.versions.insert(IdentityMapKey::Int(0), lazy_item);
    }

    pub fn get_versions(&self) -> LazyItemMap<MergedNode> {
        self.versions.clone()
    }

    pub fn get_parent(&self) -> LazyItemRef<MergedNode> {
        self.parent.clone()
    }

    pub fn get_child(&self) -> LazyItemRef<MergedNode> {
        self.child.clone()
    }

    pub fn set_prop_location(&self, new_location: PropPersistRef) {
        let mut arc = self.prop.clone();
        arc.update(PropState::Pending(new_location));
    }

    pub fn get_prop_location(&self) -> Option<PropPersistRef> {
        let mut arc = self.prop.clone();
        match arc.get() {
            PropState::Ready(ref node_prop) => node_prop.location,
            PropState::Pending(location) => Some(*location),
        }
    }

    pub fn get_prop(&self) -> PropState {
        let mut arc = self.prop.clone();
        arc.get().clone()
    }

    pub fn set_prop_pending(&self, prop_ref: PropPersistRef) {
        let mut arc = self.prop.clone();
        arc.update(PropState::Pending(prop_ref));
    }

    pub fn set_prop_ready(&self, node_prop: Arc<NodeProp>) {
        let mut arc = self.prop.clone();
        arc.update(PropState::Ready(node_prop));
    }
}

impl SyncPersist for MergedNode {
    fn set_persistence(&self, flag: bool) {
        self.persist_flag.store(flag, Ordering::Relaxed);
    }

    fn needs_persistence(&self) -> bool {
        self.persist_flag.load(Ordering::Relaxed)
    }
}

// Implementing the std::fmt::Display trait for VectorId
impl fmt::Display for VectorId {
    fn fmt(&self, f: &mut fmt::Formatter<'_>) -> fmt::Result {
        match self {
            VectorId::Str(s) => write!(f, "{}", s),
            VectorId::Int(i) => write!(f, "{}", i),
        }
    }
}

impl fmt::Display for MergedNode {
    fn fmt(&self, f: &mut fmt::Formatter<'_>) -> fmt::Result {
<<<<<<< HEAD
        write!(f, "MergedNode {{ version_id: {}, hnsw_level: {}, prop: {:?}, neighbors: {:?}, parent: {:?}, child: {:?}, version_ref: {:?} }}",
            self.version_id.0,
            self.hnsw_level.0,
            self.prop.read().unwrap(),
            self.neighbors,
            self.parent,
            self.child,
            self.versions
        )
=======
        writeln!(f, "MergedNode {{")?;
        writeln!(f, "  version_id: {},", self.version_id)?;
        writeln!(f, "  hnsw_level: {},", self.hnsw_level)?;

        // Display PropState
        write!(f, "  prop: ")?;
        let mut prop_arc = self.prop.clone();
        match prop_arc.get() {
            PropState::Ready(node_prop) => writeln!(f, "Ready {{ id: {} }}", node_prop.id)?,
            PropState::Pending(_) => writeln!(f, "Pending")?,
        }
        // Display number of neighbors
        writeln!(f, "  neighbors: {} items,", self.neighbors.len())?;

        // Display parent and child status
        writeln!(
            f,
            "  parent: {}",
            if self.parent.is_valid() {
                "Valid"
            } else {
                "Invalid"
            }
        )?;
        writeln!(
            f,
            "  child: {}",
            if self.child.is_valid() {
                "Valid"
            } else {
                "Invalid"
            }
        )?;

        // Display number of versions
        writeln!(f, "  versions: {} items,", self.versions.len())?;

        // Display persist flag
        writeln!(
            f,
            "  persist_flag: {}",
            self.persist_flag.load(std::sync::atomic::Ordering::Relaxed)
        )?;

        write!(f, "}}")
>>>>>>> 1223f325
    }
}

#[derive(Debug, Clone, Serialize, Deserialize)]
pub enum VectorQt {
    UnsignedByte {
        mag: u32,
        quant_vec: Vec<u8>,
    },
    SubByte {
        mag: u32,
        quant_vec: Vec<Vec<u8>>,
        resolution: u8,
    },
}

impl VectorQt {
    pub fn unsigned_byte(vec: &[f32]) -> Self {
        let quant_vec = simp_quant(vec);
        let mag = mag_square_u8(&quant_vec);
        Self::UnsignedByte { mag, quant_vec }
    }

    pub fn sub_byte(vec: &[f32], resolution: u8) -> Self {
        let quant_vec = quantize_to_u8_bits(vec, resolution);
        let mag = 0; //implement a proper magnitude calculation
        Self::SubByte {
            mag,
            quant_vec,
            resolution,
        }
    }
}

pub type SizeBytes = u32;

// needed to flatten and get uniques
pub type ExecQueueUpdate = Item<Vec<Item<LazyItem<MergedNode>>>>;

#[derive(Debug, Clone)]
pub struct MetaDb {
    pub env: Arc<Environment>,
    pub metadata_db: Arc<Database>,
    pub embeddings_db: Arc<Database>,
}

#[derive(Clone)]
pub struct VectorStore {
    pub exec_queue_nodes: ExecQueueUpdate,
    pub max_cache_level: u8,
    pub database_name: String,
    pub root_vec: LazyItemRef<MergedNode>,
    pub levels_prob: Arc<Vec<(f64, i32)>>,
    pub quant_dim: usize,
    pub prop_file: Arc<File>,
    pub lmdb: MetaDb,
    pub current_version: Item<Option<VersionHash>>,
    pub current_open_transaction: Item<Option<VersionHash>>,
    pub quantization_metric: Arc<QuantizationMetric>,
    pub distance_metric: Arc<DistanceMetric>,
    pub storage_type: StorageType,
}

impl VectorStore {
    pub fn new(
        exec_queue_nodes: ExecQueueUpdate,
        max_cache_level: u8,
        database_name: String,
        root_vec: LazyItemRef<MergedNode>,
        levels_prob: Arc<Vec<(f64, i32)>>,
        quant_dim: usize,
        prop_file: Arc<File>,
        lmdb: MetaDb,
        current_version: Item<Option<VersionHash>>,
        quantization_metric: Arc<QuantizationMetric>,
        distance_metric: Arc<DistanceMetric>,
        storage_type: StorageType,
    ) -> Self {
        VectorStore {
            exec_queue_nodes,
            max_cache_level,
            database_name,
            root_vec,
            levels_prob,
            quant_dim,
            prop_file,
            lmdb,
            current_version,
            current_open_transaction: Item::new(None),
            quantization_metric,
            distance_metric,
            storage_type,
        }
    }
    // Get method
    pub fn get_current_version(&self) -> Option<VersionHash> {
        let mut arc = self.current_version.clone();
        arc.get().clone()
    }

    // Set method
    pub fn set_current_version(&self, new_version: Option<VersionHash>) {
        let mut arc = self.current_version.clone();
        arc.update(new_version);
    }
}
#[derive(Debug, Clone, rkyv::Archive, rkyv::Serialize, rkyv::Deserialize, PartialEq)]
pub struct VectorEmbedding {
    pub raw_vec: Arc<Storage>,
    pub hash_vec: VectorId,
}

type VectorStoreMap = DashMap<String, Arc<VectorStore>>;
type UserDataCache = DashMap<String, (String, i32, i32, std::time::SystemTime, Vec<String>)>;

// Define the AppEnv struct
pub struct AppEnv {
    pub user_data_cache: UserDataCache,
    pub vector_store_map: VectorStoreMap,
    pub persist: Arc<Environment>,
}

static AIN_ENV: OnceLock<Result<Arc<AppEnv>, WaCustomError>> = OnceLock::new();

pub fn get_app_env() -> Result<Arc<AppEnv>, WaCustomError> {
    AIN_ENV
        .get_or_init(|| {
            let path = Path::new("./_mdb"); // TODO: prefix the customer & database name

            // Ensure the directory exists
            create_dir_all(&path).map_err(|e| WaCustomError::DatabaseError(e.to_string()))?;
            // Initialize the environment
            let env = Environment::new()
                .set_max_dbs(2)
                .set_map_size(10485760) // Set the maximum size of the database to 10MB
                .open(&path)
                .map_err(|e| WaCustomError::DatabaseError(e.to_string()))?;

            Ok(Arc::new(AppEnv {
                user_data_cache: DashMap::new(),
                vector_store_map: DashMap::new(),
                persist: Arc::new(env),
            }))
        })
        .clone()
}<|MERGE_RESOLUTION|>--- conflicted
+++ resolved
@@ -167,24 +167,12 @@
         MergedNode {
             version_id,
             hnsw_level,
-<<<<<<< HEAD
-            prop: Arc::new(RwLock::new(PropState::Pending((
-                FileOffset(0),
-                BytesToRead(0),
-            )))),
-            neighbors: LazyItems::new(),
-            parent: None,
-            child: None,
-            versions: LazyItems::new(),
-            persist_flag: Arc::new(RwLock::new(true)),
-=======
             prop: Item::new(PropState::Pending((0, 0))),
             neighbors: EagerLazyItemSet::new(),
             parent: LazyItemRef::new_invalid(),
             child: LazyItemRef::new_invalid(),
             versions: LazyItemMap::new(),
             persist_flag: Arc::new(AtomicBool::new(true)),
->>>>>>> 1223f325
         }
     }
 
@@ -287,17 +275,6 @@
 
 impl fmt::Display for MergedNode {
     fn fmt(&self, f: &mut fmt::Formatter<'_>) -> fmt::Result {
-<<<<<<< HEAD
-        write!(f, "MergedNode {{ version_id: {}, hnsw_level: {}, prop: {:?}, neighbors: {:?}, parent: {:?}, child: {:?}, version_ref: {:?} }}",
-            self.version_id.0,
-            self.hnsw_level.0,
-            self.prop.read().unwrap(),
-            self.neighbors,
-            self.parent,
-            self.child,
-            self.versions
-        )
-=======
         writeln!(f, "MergedNode {{")?;
         writeln!(f, "  version_id: {},", self.version_id)?;
         writeln!(f, "  hnsw_level: {},", self.hnsw_level)?;
@@ -343,7 +320,6 @@
         )?;
 
         write!(f, "}}")
->>>>>>> 1223f325
     }
 }
 
