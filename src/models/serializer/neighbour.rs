use super::CustomSerialize;
use crate::distance::cosine::CosineSimilarity;
use crate::models::types::FileOffset;
use crate::models::{
    cache_loader::NodeRegistry,
    lazy_load::{FileIndex, LazyItem},
    types::Neighbour,
};
use byteorder::{LittleEndian, ReadBytesExt, WriteBytesExt};
use std::collections::HashSet;
use std::{
    io::{Read, Seek, SeekFrom, Write},
    sync::Arc,
};

impl CustomSerialize for Neighbour {
    fn serialize<W: Write + Seek>(&self, writer: &mut W) -> std::io::Result<u32> {
        let offset = writer.stream_position()? as u32;

        // Serialize the node position placeholder
        let node_placeholder = writer.stream_position()?;
        writer.write_u32::<LittleEndian>(0)?;

        // Serialize the cosine similarity
        writer.write_f32::<LittleEndian>(self.cosine_similarity.0)?;
        let node_pos = self.node.serialize(writer)?;

        let end_pos = writer.stream_position()?;
        writer.seek(SeekFrom::Start(node_placeholder))?;
        // Serialize actual node position
        writer.write_u32::<LittleEndian>(node_pos)?;
        writer.seek(SeekFrom::Start(end_pos))?;

        Ok(offset)
    }
    fn deserialize<R: Read + Seek>(
        reader: &mut R,
<<<<<<< HEAD
        offset: FileOffset,
=======
        file_index: FileIndex,
>>>>>>> 0a9e57bd
        cache: Arc<NodeRegistry<R>>,
        max_loads: u16,
        skipm: &mut HashSet<u64>,
    ) -> std::io::Result<Self> {
<<<<<<< HEAD
        reader.seek(SeekFrom::Start(offset.0 as u64))?;

        // Deserialize the node
        let node_pos = reader.read_u32::<LittleEndian>()?;

        // Deserialize the cosine similarity
        let cosine_similarity = reader.read_f32::<LittleEndian>()?;
        let node = LazyItem::deserialize(reader, FileOffset(node_pos), cache, max_loads, skipm)?;

        Ok(Neighbour {
            node,
            cosine_similarity: CosineSimilarity(cosine_similarity),
        })
=======
        match file_index {
            FileIndex::Invalid => Err(std::io::Error::new(
                std::io::ErrorKind::InvalidInput,
                "Cannot deserialize Neighbour with an invalid FileIndex",
            )),
            FileIndex::Valid { offset, version } => {
                reader.seek(SeekFrom::Start(offset as u64))?;
                // Deserialize the node position
                let node_pos = reader.read_u32::<LittleEndian>()?;
                // Deserialize the cosine similarity
                let cosine_similarity = reader.read_f32::<LittleEndian>()?;
                // Deserialize the node using the node position
                let node_file_index = FileIndex::Valid {
                    offset: node_pos,
                    version,
                };
                let node = LazyItem::deserialize(reader, node_file_index, cache, max_loads, skipm)?;
                Ok(Neighbour {
                    node,
                    cosine_similarity,
                })
            }
        }
>>>>>>> 0a9e57bd
    }
}<|MERGE_RESOLUTION|>--- conflicted
+++ resolved
@@ -35,36 +35,20 @@
     }
     fn deserialize<R: Read + Seek>(
         reader: &mut R,
-<<<<<<< HEAD
-        offset: FileOffset,
-=======
         file_index: FileIndex,
->>>>>>> 0a9e57bd
         cache: Arc<NodeRegistry<R>>,
         max_loads: u16,
         skipm: &mut HashSet<u64>,
     ) -> std::io::Result<Self> {
-<<<<<<< HEAD
-        reader.seek(SeekFrom::Start(offset.0 as u64))?;
-
-        // Deserialize the node
-        let node_pos = reader.read_u32::<LittleEndian>()?;
-
-        // Deserialize the cosine similarity
-        let cosine_similarity = reader.read_f32::<LittleEndian>()?;
-        let node = LazyItem::deserialize(reader, FileOffset(node_pos), cache, max_loads, skipm)?;
-
-        Ok(Neighbour {
-            node,
-            cosine_similarity: CosineSimilarity(cosine_similarity),
-        })
-=======
         match file_index {
             FileIndex::Invalid => Err(std::io::Error::new(
                 std::io::ErrorKind::InvalidInput,
                 "Cannot deserialize Neighbour with an invalid FileIndex",
             )),
-            FileIndex::Valid { offset, version } => {
+            FileIndex::Valid {
+                offset: FileOffset(offset),
+                version,
+            } => {
                 reader.seek(SeekFrom::Start(offset as u64))?;
                 // Deserialize the node position
                 let node_pos = reader.read_u32::<LittleEndian>()?;
@@ -72,16 +56,15 @@
                 let cosine_similarity = reader.read_f32::<LittleEndian>()?;
                 // Deserialize the node using the node position
                 let node_file_index = FileIndex::Valid {
-                    offset: node_pos,
+                    offset: FileOffset(node_pos),
                     version,
                 };
                 let node = LazyItem::deserialize(reader, node_file_index, cache, max_loads, skipm)?;
                 Ok(Neighbour {
                     node,
-                    cosine_similarity,
+                    cosine_similarity: CosineSimilarity(cosine_similarity),
                 })
             }
         }
->>>>>>> 0a9e57bd
     }
 }