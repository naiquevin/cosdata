--- conflicted
+++ resolved
@@ -33,15 +33,9 @@
 
         let reader = Cursor::new(writer.into_inner());
         let cache = get_cache(reader);
-<<<<<<< HEAD
-        let deserialized: LazyItemRef<MergedNode> = cache.load_item(FileOffset(offset)).unwrap();
-        let deserialized_guard = deserialized.item.read().unwrap();
-        let original_guard = lazy_item.item.read().unwrap();
-=======
         let deserialized: LazyItemRef<MergedNode> = cache.load_item(offset).unwrap();
         let mut deserialized_arc = deserialized.item.clone();
         let mut original_arc = lazy_item.item.clone();
->>>>>>> 1223f325
 
         match (original_arc.get(), deserialized_arc.get()) {
             (
@@ -54,45 +48,18 @@
                     ..
                 },
             ) => {
-<<<<<<< HEAD
-                let original_guard = original.read().unwrap();
-                let deserialized_guard = deserialized.read().unwrap();
-                assert_eq!(original_guard.version_id.0, deserialized_guard.version_id.0);
-                assert_eq!(original_guard.hnsw_level.0, deserialized_guard.hnsw_level.0);
-=======
                 let mut original_arc = original.clone();
                 let mut deserialized_arc = deserialized.clone();
                 let original = original_arc.get();
                 let deserialized = deserialized_arc.get();
                 assert_eq!(original.version_id, deserialized.version_id);
                 assert_eq!(original.hnsw_level, deserialized.hnsw_level);
->>>>>>> 1223f325
             }
             _ => panic!("Deserialization mismatch"),
         }
     }
 
     #[test]
-<<<<<<< HEAD
-    fn test_lazy_items_serialization() {
-        let lazy_items = LazyItems::new();
-        lazy_items.push(LazyItem {
-            data: Some(Arc::new(RwLock::new(simple_merged_node(
-                VersionId(1),
-                HNSWLevel(2),
-            )))),
-            offset: None,
-            decay_counter: 0,
-        });
-        lazy_items.push(LazyItem {
-            data: Some(Arc::new(RwLock::new(simple_merged_node(
-                VersionId(2),
-                HNSWLevel(2),
-            )))),
-            offset: None,
-            decay_counter: 0,
-        });
-=======
     fn test_eager_lazy_item_serialization() {
         let item = EagerLazyItem(10.5, LazyItem::new(simple_merged_node(1, 2)));
 
@@ -123,18 +90,13 @@
         let lazy_items = LazyItemSet::new();
         lazy_items.insert(LazyItem::from_data(simple_merged_node(1, 2)));
         lazy_items.insert(LazyItem::from_data(simple_merged_node(2, 2)));
->>>>>>> 1223f325
 
         let mut writer = Cursor::new(Vec::new());
         let offset = lazy_items.serialize(&mut writer).unwrap();
 
         let reader = Cursor::new(writer.into_inner());
         let cache = get_cache(reader);
-<<<<<<< HEAD
-        let deserialized: LazyItems<MergedNode> = cache.load_item(FileOffset(offset)).unwrap();
-=======
         let deserialized: LazyItemSet<MergedNode> = cache.load_item(offset).unwrap();
->>>>>>> 1223f325
 
         assert_eq!(lazy_items.len(), deserialized.len());
         for (original, deserialized) in lazy_items.iter().zip(deserialized.iter()) {
@@ -149,12 +111,6 @@
                         ..
                     },
                 ) => {
-<<<<<<< HEAD
-                    let original_guard = original.read().unwrap();
-                    let deserialized_guard = deserialized.read().unwrap();
-                    assert_eq!(original_guard.version_id.0, deserialized_guard.version_id.0);
-                    assert_eq!(original_guard.hnsw_level.0, deserialized_guard.hnsw_level.0);
-=======
                     let original = original_arc.get();
                     let deserialized = deserialized_arc.get();
                     assert_eq!(original.version_id, deserialized.version_id);
@@ -208,7 +164,6 @@
                     assert_eq!(original_data, deserialized_data);
                     assert_eq!(original.version_id, deserialized.version_id);
                     assert_eq!(original.hnsw_level, deserialized.hnsw_level);
->>>>>>> 1223f325
                 }
                 _ => panic!("Deserialization mismatch"),
             }
@@ -226,17 +181,10 @@
         let cache = get_cache(reader);
         let deserialized: MergedNode = cache.load_item(FileOffset(offset)).unwrap();
 
-<<<<<<< HEAD
-        assert_eq!(node.version_id.0, deserialized.version_id.0);
-        assert_eq!(node.hnsw_level.0, deserialized.hnsw_level.0);
-        assert!(deserialized.get_parent().is_none());
-        assert!(deserialized.get_child().is_none());
-=======
         assert_eq!(node.version_id, deserialized.version_id);
         assert_eq!(node.hnsw_level, deserialized.hnsw_level);
         assert!(deserialized.get_parent().is_invalid());
         assert!(deserialized.get_child().is_invalid());
->>>>>>> 1223f325
         assert_eq!(deserialized.get_neighbors().len(), 0);
         assert_eq!(deserialized.get_versions().len(), 0);
     }
@@ -245,13 +193,8 @@
     fn test_merged_node_with_neighbors_serialization() {
         let node = MergedNode::new(VersionId(1), HNSWLevel(2));
 
-<<<<<<< HEAD
-        let neighbor1 = LazyItem::with_data(MergedNode::new(VersionId(2), HNSWLevel(1)));
-        let neighbor2 = LazyItem::with_data(MergedNode::new(VersionId(3), HNSWLevel(1)));
-=======
         let neighbor1 = LazyItem::from_data(MergedNode::new(2, 1));
         let neighbor2 = LazyItem::from_data(MergedNode::new(3, 1));
->>>>>>> 1223f325
         node.add_ready_neighbor(neighbor1, 0.9);
         node.add_ready_neighbor(neighbor2, 0.8);
 
@@ -287,34 +230,12 @@
                         },
                     ),
                 ) => {
-<<<<<<< HEAD
-                    let original_guard = original.read().unwrap();
-                    let deserialized_guard = deserialized.read().unwrap();
-                    let original_node_data = original_guard.node.data.clone().unwrap();
-                    let original_node_data_guard = original_node_data.read().unwrap();
-                    let deserialized_node_data = deserialized_guard.node.data.clone().unwrap();
-                    let deserialized_node_data_guard = deserialized_node_data.read().unwrap();
-
-                    assert_eq!(
-                        original_node_data_guard.version_id.0,
-                        deserialized_node_data_guard.version_id.0
-                    );
-                    assert_eq!(
-                        original_node_data_guard.hnsw_level.0,
-                        deserialized_node_data_guard.hnsw_level.0
-                    );
-                    assert_eq!(
-                        original_guard.cosine_similarity,
-                        deserialized_guard.cosine_similarity
-                    );
-=======
                     let original = original_arc.get();
                     let deserialized = deserialized_arc.get();
 
                     assert_eq!(original.version_id, deserialized.version_id);
                     assert_eq!(original.hnsw_level, deserialized.hnsw_level);
                     assert_eq!(original_cs, deserialized_cs);
->>>>>>> 1223f325
                 }
                 _ => panic!("Deserialization mismatch"),
             }
@@ -323,15 +244,9 @@
 
     #[test]
     fn test_merged_node_with_parent_child_serialization() {
-<<<<<<< HEAD
-        let mut node = MergedNode::new(VersionId(1), HNSWLevel(2));
-        let parent = LazyItemRef::new(MergedNode::new(VersionId(2), HNSWLevel(3)));
-        let child = LazyItemRef::new(MergedNode::new(VersionId(3), HNSWLevel(1)));
-=======
         let node = MergedNode::new(1, 2);
         let parent = LazyItem::new(MergedNode::new(2, 3));
         let child = LazyItem::new(MergedNode::new(3, 1));
->>>>>>> 1223f325
 
         // TODO: take a look later
         node.set_parent(parent);
@@ -356,15 +271,9 @@
 
     #[test]
     fn test_merged_node_with_versions_serialization() {
-<<<<<<< HEAD
-        let node = Arc::new(MergedNode::new(VersionId(1), HNSWLevel(2)));
-        let version1 = Arc::new(RwLock::new(MergedNode::new(VersionId(2), HNSWLevel(2))));
-        let version2 = Arc::new(RwLock::new(MergedNode::new(VersionId(3), HNSWLevel(2))));
-=======
         let node = Arc::new(MergedNode::new(1, 2));
         let version1 = Item::new(MergedNode::new(2, 2));
         let version2 = Item::new(MergedNode::new(3, 2));
->>>>>>> 1223f325
 
         node.add_version(version1);
         node.add_version(version2);
@@ -381,14 +290,8 @@
 
     #[test]
     fn test_merged_node_cyclic_serialization() {
-<<<<<<< HEAD
-        let node1 = Arc::new(RwLock::new(MergedNode::new(VersionId(1), HNSWLevel(2))));
-        let node2 = Arc::new(RwLock::new(MergedNode::new(VersionId(2), HNSWLevel(2))));
-        println!("Created node1 with id: 1 and node2 with id: 2");
-=======
         let node1 = LazyItem::new(MergedNode::new(1, 2));
         let node2 = LazyItem::new(MergedNode::new(2, 2));
->>>>>>> 1223f325
 
         node1.get_data().unwrap().get().set_parent(node2.clone());
         node2.get_data().unwrap().get().set_child(node1.clone());
@@ -402,15 +305,7 @@
 
         let cache = get_cache(reader);
 
-<<<<<<< HEAD
-        let deserialized: MergedNode = cache.load_item(FileOffset(offset)).unwrap();
-        println!(
-            "Deserialized MergedNode from cache. Node : {}",
-            deserialized
-        );
-=======
         let deserialized: MergedNode = cache.load_item(offset).unwrap();
->>>>>>> 1223f325
 
         let mut parent_ref = deserialized.get_parent();
 
@@ -433,32 +328,9 @@
 
     #[test]
     fn test_merged_node_complex_cyclic_serialization() {
-<<<<<<< HEAD
-        let node1 = Arc::new(RwLock::new(MergedNode::new(VersionId(1), HNSWLevel(2))));
-        let node2 = Arc::new(RwLock::new(MergedNode::new(VersionId(2), HNSWLevel(2))));
-        let node3 = Arc::new(RwLock::new(MergedNode::new(VersionId(3), HNSWLevel(2))));
-
-        let lazy1 = LazyItemRef::new_with_lock(node1.clone());
-        let lazy2 = LazyItemRef::new_with_lock(node2.clone());
-        let lazy3 = LazyItemRef::new_with_lock(node3.clone());
-
-        node1.write().unwrap().set_parent(Some(lazy2.clone()));
-        node2.write().unwrap().set_child(Some(lazy1.clone()));
-        node2.write().unwrap().set_parent(Some(lazy3.clone()));
-        node3.write().unwrap().set_child(Some(lazy2.clone()));
-        node1.write().unwrap().add_ready_neighbor(
-            LazyItem {
-                data: Some(node3),
-                offset: None,
-                decay_counter: 0,
-            },
-            0.9,
-        );
-=======
         let mut node1 = Item::new(MergedNode::new(1, 2));
         let mut node2 = Item::new(MergedNode::new(2, 2));
         let mut node3 = Item::new(MergedNode::new(3, 2));
->>>>>>> 1223f325
 
         let lazy1 = LazyItem::from_item(node1.clone());
         let lazy2 = LazyItem::from_item(node2.clone());
@@ -472,15 +344,7 @@
             .get()
             .add_ready_neighbor(LazyItem::from_item(node3), 0.9);
 
-<<<<<<< HEAD
-        let deserialized: LazyItemRef<MergedNode> = cache.load_item(FileOffset(offset)).unwrap();
-        println!("Deserialized: {:?}", deserialized);
-
-        let deserialized_guard = deserialized.item.read().unwrap();
-        println!("Deserialized guard: {:?}", deserialized_guard);
-=======
         let lazy_ref = LazyItemRef::from_lazy(lazy1);
->>>>>>> 1223f325
 
         let mut writer = Cursor::new(Vec::new());
         let offset = lazy_ref.serialize(&mut writer).unwrap();
@@ -534,11 +398,7 @@
     fn test_lazy_item_set_linked_chunk_serialization() {
         let lazy_items = LazyItemSet::new();
         for i in 1..13 {
-<<<<<<< HEAD
-            lazy_items.push(LazyItem::with_data(simple_merged_node(VersionId(i), HNSWLevel(2))));
-=======
             lazy_items.insert(LazyItem::from_data(simple_merged_node(i, 2)));
->>>>>>> 1223f325
         }
 
         let mut writer = Cursor::new(Vec::new());
@@ -546,11 +406,7 @@
 
         let reader = Cursor::new(writer.into_inner());
         let cache = get_cache(reader);
-<<<<<<< HEAD
-        let deserialized: LazyItems<MergedNode> = cache.load_item(FileOffset(offset)).unwrap();
-=======
         let deserialized: LazyItemSet<MergedNode> = cache.load_item(offset).unwrap();
->>>>>>> 1223f325
 
         assert_eq!(lazy_items.len(), deserialized.len());
         for (original, deserialized) in lazy_items.iter().zip(deserialized.iter()) {
@@ -565,12 +421,6 @@
                         ..
                     },
                 ) => {
-<<<<<<< HEAD
-                    let original_guard = original.read().unwrap();
-                    let deserialized_guard = deserialized.read().unwrap();
-                    assert_eq!(original_guard.version_id.0, deserialized_guard.version_id.0);
-                    assert_eq!(original_guard.hnsw_level.0, deserialized_guard.hnsw_level.0);
-=======
                     let original = original_arc.get();
                     let deserialized = deserialized_arc.get();
                     assert_eq!(original.version_id, deserialized.version_id);
@@ -622,7 +472,6 @@
                     assert_eq!(original_data, deserialized_data);
                     assert_eq!(original.version_id, deserialized.version_id);
                     assert_eq!(original.hnsw_level, deserialized.hnsw_level);
->>>>>>> 1223f325
                 }
                 _ => panic!("Deserialization mismatch"),
             }
