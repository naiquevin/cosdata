use super::CustomSerialize;
use crate::models::{
    cache_loader::NodeRegistry,
<<<<<<< HEAD
    lazy_load::{EagerLazyItemSet, LazyItemMap, LazyItemRef},
    types::{BytesToRead, HNSWLevel, MergedNode, PropState, VersionId},
=======
    lazy_load::{EagerLazyItemSet, FileIndex, LazyItemMap, LazyItemRef},
    types::{MergedNode, PropState},
>>>>>>> 0a9e57bd
};
use arcshift::ArcShift;
use byteorder::{LittleEndian, ReadBytesExt, WriteBytesExt};
use std::collections::HashSet;
use std::{
    io::{Read, Seek, SeekFrom, Write},
    sync::Arc,
};

impl CustomSerialize for MergedNode {
    fn serialize<W: Write + Seek>(&self, writer: &mut W) -> std::io::Result<u32> {
        let start_offset = writer.stream_position()? as u32;

        // Serialize basic fields
<<<<<<< HEAD
        writer.write_u16::<LittleEndian>(self.version_id.0)?;
        writer.write_u8(self.hnsw_level.0)?;
=======
        writer.write_u8(self.hnsw_level)?;
>>>>>>> 0a9e57bd

        // Serialize prop
        let mut prop = self.prop.clone();
        let prop_state = prop.get();
        match &*prop_state {
            PropState::Ready(node_prop) => {
                if let Some((FileOffset(offset), BytesToRead(length))) = node_prop.location {
                    writer.write_u32::<LittleEndian>(offset)?;
                    writer.write_u32::<LittleEndian>(length)?;
                } else {
                    return Err(std::io::Error::new(
                        std::io::ErrorKind::InvalidData,
                        "Ready PropState with no location",
                    ));
                }
            }
            PropState::Pending((FileOffset(offset), BytesToRead(length))) => {
                writer.write_u32::<LittleEndian>(*offset)?;
                writer.write_u32::<LittleEndian>(*length)?;
            }
        }

        // Create and write indicator byte
        let mut indicator: u8 = 0;
        let parent_present = self.parent.is_valid();
        let child_present = self.child.is_valid();
        if parent_present {
            indicator |= 0b00000001;
        }
        if child_present {
            indicator |= 0b00000010;
        }
        writer.write_u8(indicator)?;

        // Write placeholders only for present parent and child
        let parent_placeholder = if parent_present {
            let pos = writer.stream_position()? as u32;
            writer.write_u32::<LittleEndian>(0)?;
            writer.write_u16::<LittleEndian>(0)?;
            Some(pos)
        } else {
            None
        };

        let child_placeholder = if child_present {
            let pos = writer.stream_position()? as u32;
            writer.write_u32::<LittleEndian>(0)?;
            writer.write_u16::<LittleEndian>(0)?;
            Some(pos)
        } else {
            None
        };

        // Write placeholders for neighbors and versions
        let neighbors_placeholder = writer.stream_position()? as u32;
        writer.write_u32::<LittleEndian>(u32::MAX)?;
        let versions_placeholder = writer.stream_position()? as u32;
        writer.write_u32::<LittleEndian>(u32::MAX)?;

        // Serialize parent if present
        let parent_offset = if parent_present {
            Some(self.parent.serialize(writer)?)
        } else {
            None
        };

        // Serialize child if present
        let child_offset = if child_present {
            Some(self.child.serialize(writer)?)
        } else {
            None
        };

        // Serialize neighbors
        let neighbors_offset = self.neighbors.serialize(writer)?;

        // Serialize versions
        let versions_offset = self.versions.serialize(writer)?;

        // Update placeholders
        let end_pos = writer.stream_position()?;

        if let (Some(placeholder), Some(offset)) = (parent_placeholder, parent_offset) {
            writer.seek(SeekFrom::Start(placeholder as u64))?;
            writer.write_u32::<LittleEndian>(offset)?;
            writer.write_u16::<LittleEndian>(self.parent.get_current_version())?;
        }

        if let (Some(placeholder), Some(offset)) = (child_placeholder, child_offset) {
            writer.seek(SeekFrom::Start(placeholder as u64))?;
            writer.write_u32::<LittleEndian>(offset)?;
            writer.write_u16::<LittleEndian>(self.child.get_current_version())?;
        }

        writer.seek(SeekFrom::Start(neighbors_placeholder as u64))?;
        writer.write_u32::<LittleEndian>(neighbors_offset)?;
        writer.seek(SeekFrom::Start(versions_placeholder as u64))?;
        writer.write_u32::<LittleEndian>(versions_offset)?;

        // Return to the end of the serialized data
        writer.seek(SeekFrom::Start(end_pos))?;

        Ok(start_offset)
    }

    fn deserialize<R: Read + Seek>(
        reader: &mut R,
<<<<<<< HEAD
        FileOffset(offset): FileOffset,
=======
        file_index: FileIndex,
>>>>>>> 0a9e57bd
        cache: Arc<NodeRegistry<R>>,
        max_loads: u16,
        skipm: &mut HashSet<u64>,
    ) -> std::io::Result<Self> {
<<<<<<< HEAD
        reader.seek(SeekFrom::Start(offset as u64))?;

        // Read basic fields
        let version_id = VersionId(reader.read_u16::<LittleEndian>()?);
        let hnsw_level = HNSWLevel(reader.read_u8()?);

        // Read prop
        let prop_offset = FileOffset(reader.read_u32::<LittleEndian>()?);
        let prop_length = BytesToRead(reader.read_u32::<LittleEndian>()?);
        let prop = PropState::Pending((prop_offset, prop_length));

        // Read indicator byte
        let indicator = reader.read_u8()?;
        let parent_present = indicator & 0b00000001 != 0;
        let child_present = indicator & 0b00000010 != 0;

        // Read offsets
        let mut parent_offset = None;
        let mut child_offset = None;
        if parent_present {
            parent_offset = Some(reader.read_u32::<LittleEndian>()?);
        }
        if child_present {
            child_offset = Some(reader.read_u32::<LittleEndian>()?);
        }
        let neighbors_offset = reader.read_u32::<LittleEndian>()?;
        let versions_offset = reader.read_u32::<LittleEndian>()?;

        // Deserialize parent
        let parent = if let Some(offset) = parent_offset {
            LazyItemRef::deserialize(reader, FileOffset(offset), cache.clone(), max_loads, skipm)?
        } else {
            LazyItemRef::new_invalid()
        };

        // Deserialize child
        let child = if let Some(offset) = child_offset {
            LazyItemRef::deserialize(reader, FileOffset(offset), cache.clone(), max_loads, skipm)?
        } else {
            LazyItemRef::new_invalid()
        };

        // Deserialize neighbors
        let neighbors = EagerLazyItemSet::deserialize(
            reader,
            FileOffset(neighbors_offset),
            cache.clone(),
            max_loads,
            skipm,
        )?;

        // Deserialize versions
        let versions = LazyItemMap::deserialize(
            reader,
            FileOffset(versions_offset),
            cache.clone(),
            max_loads,
            skipm,
        )?;

        Ok(MergedNode {
            version_id,
            hnsw_level,
            prop: ArcShift::new(prop),
            neighbors,
            parent,
            child,
            versions,
            persist_flag: Arc::new(AtomicBool::new(true)),
        })
=======
        match file_index {
            FileIndex::Invalid => Err(std::io::Error::new(
                std::io::ErrorKind::InvalidInput,
                "Cannot deserialize MergedNode with an invalid FileIndex",
            )),
            FileIndex::Valid { offset, version } => {
                reader.seek(SeekFrom::Start(offset as u64))?;
                // Read basic fields
                let hnsw_level = reader.read_u8()?;
                // Read prop
                let prop_offset = reader.read_u32::<LittleEndian>()?;
                let prop_length = reader.read_u32::<LittleEndian>()?;
                let prop = PropState::Pending((prop_offset, prop_length));
                // Read indicator byte
                let indicator = reader.read_u8()?;
                let parent_present = indicator & 0b00000001 != 0;
                let child_present = indicator & 0b00000010 != 0;
                // Read offsets
                let mut parent_offset_and_version = None;
                let mut child_offset_and_version = None;
                if parent_present {
                    parent_offset_and_version = Some((
                        reader.read_u32::<LittleEndian>()?,
                        reader.read_u16::<LittleEndian>()?,
                    ));
                }
                if child_present {
                    child_offset_and_version = Some((
                        reader.read_u32::<LittleEndian>()?,
                        reader.read_u16::<LittleEndian>()?,
                    ));
                }
                let neighbors_offset = reader.read_u32::<LittleEndian>()?;
                let versions_offset = reader.read_u32::<LittleEndian>()?;
                // Deserialize parent
                let parent = if let Some((offset, version)) = parent_offset_and_version {
                    LazyItemRef::deserialize(
                        reader,
                        FileIndex::Valid { offset, version },
                        cache.clone(),
                        max_loads,
                        skipm,
                    )?
                } else {
                    LazyItemRef::new_invalid()
                };
                // Deserialize child
                let child = if let Some((offset, version)) = child_offset_and_version {
                    LazyItemRef::deserialize(
                        reader,
                        FileIndex::Valid { offset, version },
                        cache.clone(),
                        max_loads,
                        skipm,
                    )?
                } else {
                    LazyItemRef::new_invalid()
                };
                // Deserialize neighbors
                let neighbors = EagerLazyItemSet::deserialize(
                    reader,
                    FileIndex::Valid {
                        offset: neighbors_offset,
                        version,
                    },
                    cache.clone(),
                    max_loads,
                    skipm,
                )?;
                // Deserialize versions
                let versions = LazyItemMap::deserialize(
                    reader,
                    FileIndex::Valid {
                        offset: versions_offset,
                        version,
                    },
                    cache.clone(),
                    max_loads,
                    skipm,
                )?;
                Ok(MergedNode {
                    hnsw_level,
                    prop: ArcShift::new(prop),
                    neighbors,
                    parent,
                    child,
                    versions,
                })
            }
        }
>>>>>>> 0a9e57bd
    }
}<|MERGE_RESOLUTION|>--- conflicted
+++ resolved
@@ -1,13 +1,8 @@
 use super::CustomSerialize;
 use crate::models::{
     cache_loader::NodeRegistry,
-<<<<<<< HEAD
-    lazy_load::{EagerLazyItemSet, LazyItemMap, LazyItemRef},
-    types::{BytesToRead, HNSWLevel, MergedNode, PropState, VersionId},
-=======
     lazy_load::{EagerLazyItemSet, FileIndex, LazyItemMap, LazyItemRef},
-    types::{MergedNode, PropState},
->>>>>>> 0a9e57bd
+    types::{BytesToRead, FileOffset, HNSWLevel, MergedNode, PropState, VersionId},
 };
 use arcshift::ArcShift;
 use byteorder::{LittleEndian, ReadBytesExt, WriteBytesExt};
@@ -22,12 +17,7 @@
         let start_offset = writer.stream_position()? as u32;
 
         // Serialize basic fields
-<<<<<<< HEAD
-        writer.write_u16::<LittleEndian>(self.version_id.0)?;
         writer.write_u8(self.hnsw_level.0)?;
-=======
-        writer.write_u8(self.hnsw_level)?;
->>>>>>> 0a9e57bd
 
         // Serialize prop
         let mut prop = self.prop.clone();
@@ -113,13 +103,13 @@
         if let (Some(placeholder), Some(offset)) = (parent_placeholder, parent_offset) {
             writer.seek(SeekFrom::Start(placeholder as u64))?;
             writer.write_u32::<LittleEndian>(offset)?;
-            writer.write_u16::<LittleEndian>(self.parent.get_current_version())?;
+            writer.write_u16::<LittleEndian>(self.parent.get_current_version().0)?;
         }
 
         if let (Some(placeholder), Some(offset)) = (child_placeholder, child_offset) {
             writer.seek(SeekFrom::Start(placeholder as u64))?;
             writer.write_u32::<LittleEndian>(offset)?;
-            writer.write_u16::<LittleEndian>(self.child.get_current_version())?;
+            writer.write_u16::<LittleEndian>(self.child.get_current_version().0)?;
         }
 
         writer.seek(SeekFrom::Start(neighbors_placeholder as u64))?;
@@ -135,99 +125,26 @@
 
     fn deserialize<R: Read + Seek>(
         reader: &mut R,
-<<<<<<< HEAD
-        FileOffset(offset): FileOffset,
-=======
         file_index: FileIndex,
->>>>>>> 0a9e57bd
         cache: Arc<NodeRegistry<R>>,
         max_loads: u16,
         skipm: &mut HashSet<u64>,
     ) -> std::io::Result<Self> {
-<<<<<<< HEAD
-        reader.seek(SeekFrom::Start(offset as u64))?;
-
-        // Read basic fields
-        let version_id = VersionId(reader.read_u16::<LittleEndian>()?);
-        let hnsw_level = HNSWLevel(reader.read_u8()?);
-
-        // Read prop
-        let prop_offset = FileOffset(reader.read_u32::<LittleEndian>()?);
-        let prop_length = BytesToRead(reader.read_u32::<LittleEndian>()?);
-        let prop = PropState::Pending((prop_offset, prop_length));
-
-        // Read indicator byte
-        let indicator = reader.read_u8()?;
-        let parent_present = indicator & 0b00000001 != 0;
-        let child_present = indicator & 0b00000010 != 0;
-
-        // Read offsets
-        let mut parent_offset = None;
-        let mut child_offset = None;
-        if parent_present {
-            parent_offset = Some(reader.read_u32::<LittleEndian>()?);
-        }
-        if child_present {
-            child_offset = Some(reader.read_u32::<LittleEndian>()?);
-        }
-        let neighbors_offset = reader.read_u32::<LittleEndian>()?;
-        let versions_offset = reader.read_u32::<LittleEndian>()?;
-
-        // Deserialize parent
-        let parent = if let Some(offset) = parent_offset {
-            LazyItemRef::deserialize(reader, FileOffset(offset), cache.clone(), max_loads, skipm)?
-        } else {
-            LazyItemRef::new_invalid()
-        };
-
-        // Deserialize child
-        let child = if let Some(offset) = child_offset {
-            LazyItemRef::deserialize(reader, FileOffset(offset), cache.clone(), max_loads, skipm)?
-        } else {
-            LazyItemRef::new_invalid()
-        };
-
-        // Deserialize neighbors
-        let neighbors = EagerLazyItemSet::deserialize(
-            reader,
-            FileOffset(neighbors_offset),
-            cache.clone(),
-            max_loads,
-            skipm,
-        )?;
-
-        // Deserialize versions
-        let versions = LazyItemMap::deserialize(
-            reader,
-            FileOffset(versions_offset),
-            cache.clone(),
-            max_loads,
-            skipm,
-        )?;
-
-        Ok(MergedNode {
-            version_id,
-            hnsw_level,
-            prop: ArcShift::new(prop),
-            neighbors,
-            parent,
-            child,
-            versions,
-            persist_flag: Arc::new(AtomicBool::new(true)),
-        })
-=======
         match file_index {
             FileIndex::Invalid => Err(std::io::Error::new(
                 std::io::ErrorKind::InvalidInput,
                 "Cannot deserialize MergedNode with an invalid FileIndex",
             )),
-            FileIndex::Valid { offset, version } => {
+            FileIndex::Valid {
+                offset: FileOffset(offset),
+                version,
+            } => {
                 reader.seek(SeekFrom::Start(offset as u64))?;
                 // Read basic fields
-                let hnsw_level = reader.read_u8()?;
+                let hnsw_level = HNSWLevel(reader.read_u8()?);
                 // Read prop
-                let prop_offset = reader.read_u32::<LittleEndian>()?;
-                let prop_length = reader.read_u32::<LittleEndian>()?;
+                let prop_offset = FileOffset(reader.read_u32::<LittleEndian>()?);
+                let prop_length = BytesToRead(reader.read_u32::<LittleEndian>()?);
                 let prop = PropState::Pending((prop_offset, prop_length));
                 // Read indicator byte
                 let indicator = reader.read_u8()?;
@@ -254,7 +171,10 @@
                 let parent = if let Some((offset, version)) = parent_offset_and_version {
                     LazyItemRef::deserialize(
                         reader,
-                        FileIndex::Valid { offset, version },
+                        FileIndex::Valid {
+                            offset: FileOffset(offset),
+                            version: VersionId(version),
+                        },
                         cache.clone(),
                         max_loads,
                         skipm,
@@ -266,7 +186,10 @@
                 let child = if let Some((offset, version)) = child_offset_and_version {
                     LazyItemRef::deserialize(
                         reader,
-                        FileIndex::Valid { offset, version },
+                        FileIndex::Valid {
+                            offset: FileOffset(offset),
+                            version: VersionId(version),
+                        },
                         cache.clone(),
                         max_loads,
                         skipm,
@@ -278,7 +201,7 @@
                 let neighbors = EagerLazyItemSet::deserialize(
                     reader,
                     FileIndex::Valid {
-                        offset: neighbors_offset,
+                        offset: FileOffset(neighbors_offset),
                         version,
                     },
                     cache.clone(),
@@ -289,7 +212,7 @@
                 let versions = LazyItemMap::deserialize(
                     reader,
                     FileIndex::Valid {
-                        offset: versions_offset,
+                        offset: FileOffset(versions_offset),
                         version,
                     },
                     cache.clone(),
@@ -306,6 +229,5 @@
                 })
             }
         }
->>>>>>> 0a9e57bd
     }
 }