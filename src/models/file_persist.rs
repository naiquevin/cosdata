--- conflicted
+++ resolved
@@ -1,11 +1,7 @@
 use super::cache_loader::NodeRegistry;
 use super::common::WaCustomError;
 use super::lazy_load::LazyItem;
-<<<<<<< HEAD
-use super::types::{BytesToRead, FileOffset, HNSWLevel, Item, MergedNode, NodeProp, VectorId};
-=======
-use super::types::{HNSWLevel, MergedNode, NodeProp, VectorId};
->>>>>>> 1d80bbdd
+use super::types::{BytesToRead, FileOffset, HNSWLevel, MergedNode, NodeProp, VectorId};
 use crate::models::custom_buffered_writer::*;
 use crate::models::serializer::CustomSerialize;
 use arcshift::ArcShift;
@@ -32,15 +28,9 @@
 
 pub fn write_node_update(
     ver_file: &mut CustomBufferedWriter,
-<<<<<<< HEAD
-    nprst: Item<MergedNode>,
+    nprst: ArcShift<MergedNode>,
     current_location: Option<FileOffset>,
 ) -> Result<FileOffset, WaCustomError> {
-=======
-    nprst: ArcShift<MergedNode>,
-    current_location: Option<u32>,
-) -> Result<u64, WaCustomError> {
->>>>>>> 1d80bbdd
     if let Some(loc) = current_location {
         Ok(write_node_to_file_at_offset(nprst, ver_file, loc))
     } else {
@@ -68,17 +58,12 @@
 }
 
 pub fn write_node_to_file(
-<<<<<<< HEAD
-    mut node: Item<MergedNode>,
+    
+    mut node: ArcShift<MergedNode>,
+   
     writer: &mut CustomBufferedWriter,
 ) -> FileOffset {
-    println!("about to write node: {}", node.get());
-=======
-    mut node: ArcShift<MergedNode>,
-    writer: &mut CustomBufferedWriter,
-) -> u32 {
     println!("about to write node: {:#?}", node.get());
->>>>>>> 1d80bbdd
     // Assume CustomBufferWriter already handles seeking to the end
     // Serialize
     let result = node.get().serialize(writer);
@@ -89,19 +74,13 @@
 pub fn write_node_to_file_at_offset(
     mut node: ArcShift<MergedNode>,
     writer: &mut CustomBufferedWriter,
-<<<<<<< HEAD
     offset: FileOffset,
 ) -> FileOffset {
-    println!("write_node_to_file_at_offset");
-=======
-    offset: u32,
-) -> u32 {
     println!(
-        "about to write at offset {}, node: {:#?}",
+        "about to write at offset {:#?}, node: {:#?}",
         offset,
         node.get()
     );
->>>>>>> 1d80bbdd
     // Seek to the specified offset before writing
     writer
         .seek(SeekFrom::Start(offset.0 as u64))
