--- conflicted
+++ resolved
@@ -109,7 +109,6 @@
     let factor_levels = 10.0;
     let lp = Arc::new(generate_tuples(factor_levels).into_iter().rev().collect());
 
-<<<<<<< HEAD
     let result = match get_app_env() {
         Ok(ain_env) => {
             let denv = ain_env.persist.clone();
@@ -148,35 +147,7 @@
                     Err(WaCustomError::LmdbError(e.to_string()))
                 }
             }
-=======
-    let db_result = env.persist.create_db(None, DatabaseFlags::empty());
-    match db_result {
-        Ok(db) => {
-            let vec_store = Arc::new(VectorStore {
-                max_cache_level,
-                database_name: name.clone(),
-                root_vec: root.unwrap(),
-                levels_prob: lp,
-                quant_dim: (size / 32) as usize,
-                prop_file,
-                wal_file,
-                exec_queue_nodes,
-                version_lmdb: MetaDb {
-                    env: env.persist.clone(),
-                    db: Arc::new(db.clone()),
-                },
-                current_version: Arc::new(RwLock::new(None)),
-            });
-            env.vector_store_map.insert(name.clone(), vec_store.clone());
-
-            let result = store_current_version(vec_store.clone(), "main".to_string(), 0);
-            let version_hash = result.expect("Failed to get VersionHash");
-            vec_store
-                .set_current_version(Some(version_hash))
-                .expect("failed to store version");
-
-            Ok(())
->>>>>>> b34732e8
+
         }
         Err(e) => {
             eprintln!("Failed node persist(nbr1): {}", e);
